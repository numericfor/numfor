--- conflicted
+++ resolved
@@ -1,9 +1,5 @@
 !> @file basic.f90 contains module basic
-<<<<<<< HEAD
-!! @date "2019-12-19 20:26:56"
-=======
-!! @date "2019-12-19 08:33:56"
->>>>>>> b2f6c4df
+!! @date "2019-12-19 20:33:49"
 
 !> This module will provide some basic convenience routines
 !! Description: @ref docutils
