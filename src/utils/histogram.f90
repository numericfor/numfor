module histograms

  USE basic, only: dp, Zero, Tiny, print_msg
  USE grids, only: linspace, searchsorted, mean, std

  !> type histogram holds the data from an histogram
  type, public :: histog
    integer :: n = 0            !< Total number of values parsed
    real(dp), dimension(:), pointer :: hist !< Values of the histogram
    real(dp), dimension(:), pointer :: bin_edges !< Array of size (len(hist)+1)
  end type histog

  public :: histogram

contains
  !> Calculates an histogram of an array of data
  !!
  function histogram(a, Nbins, bins, range, density) result(h)
    type(histog) :: h !< The histogram construct
    real(dp), dimension(:), target, intent(IN) :: a !< Input data
    integer, optional, intent(IN) :: Nbins !< Number of equal-width bins to use
    real(dp), dimension(:), optional, intent(IN) :: bins  !< defines a monotonically increasing array of bin edges,
    !< including the rightmost edge, allowing for non-uniform bin widths.
    real(dp), dimension(2), optional, intent(IN) :: range !< The lower and upper range of the bins. If not provided uses `min` and `max`
    logical, optional, intent(IN) :: density !< If ``True``, the result is the value of the
    !! probability *density* function at the bin, normalized
    !! such that the *integral* over the range is 1.
    real(dp), dimension(:), pointer :: p
    real(dp), dimension(:), pointer :: fb, lb
    logical :: d_
    integer :: Nbins_
    integer :: nn
    integer :: i, j, k
    integer :: status
    integer, parameter :: BLOCK = 65536
    real(dp), parameter :: weight = 1.0_dp
    real(dp) :: first_edge, last_edge

    d_ = .FALSE.; IF (present(density)) d_ = density

    h%n = size(a)
    call get_bins(a, Nbins, bins, range, h)
    Nbins_ = size(h%bin_edges) - 1

    allocate (h%hist(Nbins_), stat=status)
    IF (status /= 0) call print_msg('Error allocating hist', 'histogram')

    fb => h%bin_edges(1:Nbins_)
    lb => h%bin_edges(2:)
    first_edge = h%bin_edges(1); last_edge = h%bin_edges(Nbins_ + 1)
    h%hist = Zero

    nn = 0
    ! The use of the BLOCK does not appear to be very important for speed
    blocks: do concurrent(k=1:size(a):BLOCK)
      p => a(k:)
      N = min(h%n - k + 1, BLOCK) ! Number of elements in block

      ! For a small number of bins it seems more efficient to just look sequencially
      if (Nbins_ <= 100) then
        do concurrent(j=1:N)
          find_bin: do i = 1, Nbins_
            if ((p(j) >= fb(i)) .and. (p(j) < lb(i))) then
              h%hist(i) = h%hist(i) + weight
              nn = nn + 1
              exit find_bin
            end if
          end do find_bin
        end do
      else
        do concurrent(j=1:N)
          i = searchsorted(h%bin_edges, p(j))
          if ((i > 0) .and. (i <= Nbins_)) then
            h%hist(i) = h%hist(i) + weight
            nn = nn + 1
          end if
        end do
      end if

    end do blocks

    h%n = nn

    IF (d_) h%hist = h%hist / (lb - fb) / h%n

  end function histogram

! TODO: We need to test which automatic method works best
  subroutine get_bins(a, Nbins, bins, range, h)
    implicit none

    real(dp), dimension(:), intent(IN) :: a !<
    integer, optional, intent(IN) :: Nbins !<
    real(dp), dimension(:), optional, intent(IN) :: bins !<
    real(dp), dimension(2), optional, intent(IN) :: range !<
    real(dp) :: first_edge, last_edge, width
    integer :: Nbins_
    integer :: status
    integer :: i, j
    type(histog), intent(INOUT) :: h

<<<<<<< HEAD
    if (present(range)) then
=======
    if (Present(range)) then     ! Clip to range if present
>>>>>>> 44f758f4
      IF (range(1) > range(2)) call print_msg('Max must be larger than min', 'histogram')
      first_edge = range(1)
      last_edge = range(2)
    else                        ! Otherwise use extreme values
      first_edge = minval(a)
      last_edge = maxval(a)
    end if
    ! finally, correct the limits if they are equal
    if (first_edge == last_edge) then
      first_edge = first_edge - 0.5_dp
      last_edge = last_edge + 0.5_dp
    end if

<<<<<<< HEAD
    if (present(bins)) then
      if (size(shape(bins)) == 1) then ! Si tiene rango 1:
        IF (any((bins(:size(bins) - 1) > bins(1:)))) &
          & call print_msg('bins must increase monotonically', 'histogram')
=======
    if (Present(bins)) then
      ! Check that they are ordered
      IF (any((bins(:size(bins) - 1) > bins(2:)))) &
        & call print_msg('bins must increase monotonically', 'histogram')
>>>>>>> 44f758f4

      ! We clip bins if needed
      i = searchsorted(bins, first_edge)
      j = searchsorted(bins, last_edge)
      IF (bins(i) - first_edge < -Tiny) i = i + 1

      allocate (h%bin_edges(i:j), stat=status)
      IF (status /= 0) call print_msg('Error allocation bin_edges', 'histogram')
      h%bin_edges = bins(i:j)
      return

    else if (present(Nbins)) then
      Nbins_ = Nbins + 1
    else
      ! We try to guess the "optimal bin edges"
      ! TODO: Here we should check wich method is best
      ! width = width_sturges(a)
      ! width = width_rice(a)
      width = width_doane(a)
      Nbins_ = ceiling(abs((last_edge - first_edge)) / width)
    end if

    allocate (h%bin_edges(Nbins_))
    h%bin_edges = linspace(first_edge, last_edge, Nbins_, endpoint=.True.)
  end subroutine get_bins

!> width_sturges
!!
  function width_sturges(x) result(w)
    implicit none
    real(8) :: w !<
    real(8), dimension(:), intent(IN) :: x !< Array to analyze
    w = (maxval(x) - minval(x)) * log10(2._dp) / log10(size(x) + 1._dp)
  end function width_sturges!> width_sturges

!>
!!
  function width_rice(x) result(w)
    implicit none
    real(8) :: w !<
    real(8), dimension(:), intent(IN) :: x !< Array to analyze
    w = (maxval(x) - minval(x)) / (2._dp * size(x)**(1._dp / 3._dp))
  end function width_rice

!> Doane's histogram bin estimator.
!!
!! Improved version of Sturges' formula which works better for non-normal data.
!! @see stats.stackexchange.com/questions/55134/doanes-formula-for-histogram-binning
  function width_doane(x) result(w)
    implicit none
    real(dp) :: w !< width
    real(dp), dimension(:), intent(IN) :: x !< Array to analyze
    real(dp), dimension(size(x)) :: temp
    real(dp) :: g1
    real(dp) :: sigma
    real(dp) :: log10_2
    integer :: N
    w = (maxval(x) - minval(x))
    N = size(x)
    IF (N <= 2) return
    log10_2 = log10(2._dp)
    sigma = std(x)
    if (sigma > Zero) then
      temp = x - mean(x)
      temp = (sigma / temp)**3
      g1 = abs(mean(temp)) / sqrt(6._dp * (N - 2) / ((N + 1._dp) * (N + 3._dp)))
      w = w * log10_2 / (log10_2 + log10(real(N, kind=dp)) + log10(1._dp + g1))
    end if
  end function width_doane

end module histograms<|MERGE_RESOLUTION|>--- conflicted
+++ resolved
@@ -1,6 +1,9 @@
+!> The module `histograms` provides infrastructure for the calculation of histograms. i.e: a count of frequency
+!!
+!!
 module histograms
 
-  USE basic, only: dp, Zero, Tiny, print_msg
+  USE basic, only: dp, Zero, Small, print_msg
   USE grids, only: linspace, searchsorted, mean, std
 
   !> type histogram holds the data from an histogram
@@ -85,7 +88,7 @@
 
   end function histogram
 
-! TODO: We need to test which automatic method works best
+  ! TODO: We need to test which automatic method works best
   subroutine get_bins(a, Nbins, bins, range, h)
     implicit none
 
@@ -99,11 +102,7 @@
     integer :: i, j
     type(histog), intent(INOUT) :: h
 
-<<<<<<< HEAD
-    if (present(range)) then
-=======
-    if (Present(range)) then     ! Clip to range if present
->>>>>>> 44f758f4
+    if (present(range)) then     ! Clip to range if present
       IF (range(1) > range(2)) call print_msg('Max must be larger than min', 'histogram')
       first_edge = range(1)
       last_edge = range(2)
@@ -111,28 +110,25 @@
       first_edge = minval(a)
       last_edge = maxval(a)
     end if
-    ! finally, correct the limits if they are equal
+    ! Then, we correct the limits if they are equal
     if (first_edge == last_edge) then
       first_edge = first_edge - 0.5_dp
       last_edge = last_edge + 0.5_dp
     end if
 
-<<<<<<< HEAD
-    if (present(bins)) then
-      if (size(shape(bins)) == 1) then ! Si tiene rango 1:
-        IF (any((bins(:size(bins) - 1) > bins(1:)))) &
-          & call print_msg('bins must increase monotonically', 'histogram')
-=======
+    ! Finally we add a correction in order to compare real numbers
+    first_edge = first_edge - Small
+    last_edge = last_edge + Small
+
     if (Present(bins)) then
       ! Check that they are ordered
       IF (any((bins(:size(bins) - 1) > bins(2:)))) &
         & call print_msg('bins must increase monotonically', 'histogram')
->>>>>>> 44f758f4
 
       ! We clip bins if needed
       i = searchsorted(bins, first_edge)
       j = searchsorted(bins, last_edge)
-      IF (bins(i) - first_edge < -Tiny) i = i + 1
+      IF (bins(i) - first_edge < -Small) i = i + 1
 
       allocate (h%bin_edges(i:j), stat=status)
       IF (status /= 0) call print_msg('Error allocation bin_edges', 'histogram')
@@ -152,10 +148,12 @@
 
     allocate (h%bin_edges(Nbins_))
     h%bin_edges = linspace(first_edge, last_edge, Nbins_, endpoint=.True.)
+    h%bin_edges(1) = h%bin_edges(1) - Small
+    h%bin_edges(Nbins_) = h%bin_edges(Nbins_) + Small
   end subroutine get_bins
 
-!> width_sturges
-!!
+  !> width_sturges
+  !!
   function width_sturges(x) result(w)
     implicit none
     real(8) :: w !<
@@ -163,8 +161,8 @@
     w = (maxval(x) - minval(x)) * log10(2._dp) / log10(size(x) + 1._dp)
   end function width_sturges!> width_sturges
 
-!>
-!!
+  !>
+  !!
   function width_rice(x) result(w)
     implicit none
     real(8) :: w !<
@@ -172,10 +170,10 @@
     w = (maxval(x) - minval(x)) / (2._dp * size(x)**(1._dp / 3._dp))
   end function width_rice
 
-!> Doane's histogram bin estimator.
-!!
-!! Improved version of Sturges' formula which works better for non-normal data.
-!! @see stats.stackexchange.com/questions/55134/doanes-formula-for-histogram-binning
+  !> Doane's histogram bin estimator.
+  !!
+  !! Improved version of Sturges' formula which works better for non-normal data.
+  !! @see stats.stackexchange.com/questions/55134/doanes-formula-for-histogram-binning
   function width_doane(x) result(w)
     implicit none
     real(dp) :: w !< width
