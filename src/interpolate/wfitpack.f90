!> fitpack provides a framework for fitting and interpolation using B-Splines.
!! Description: @ref docinterpolate
!!
!! It uses routines from a slightly cleaned-up f90 version of FITPACK by P. Diercxx
!!
<<<<<<< HEAD
!! Description: @ref docinterpolate
!!
=======
>>>>>>> b2f6c4df
!! @todo Next Steps:
!!  - Add routines for ndimensional curves
!!  - Reorganize the files on fitpack (may be merging some of them)
!!
module fitpack
  USE utils, only: dp, str, print_msg

  !> Type used to keep all information on spline fitting
  !!
  !!
  type UnivSpline
    real(dp), dimension(:), allocatable :: t !< knots
    real(dp), dimension(:), allocatable :: c !< coefficients
    integer :: k
    real(dp) :: fp !< weighted sum of squared residuals of the spline approximation returned.
    real(dp), dimension(:), allocatable :: wrk
    integer, dimension(:), allocatable :: iwrk
  end type UnivSpline

  character, private, parameter :: nl = new_line('a')

  !> splev Computes a B-spline or its derivatives.
  !!
  !! Given the knots and coefficients of a B-spline representation, evaluate
  !! the value of the smoothing polynomial and its derivatives.  This is a
  !! wrapper around the FORTRAN routines splev and splder of FITPACK.
  !!
  !! Examples:
  !! --------
  !!
  !! @snippet ex_interp_splrep.f90 Using it
  interface splev
    module procedure :: splevp, splevc
  end interface splev

  !> splint Evaluates the definite integral of a B-spline.
  !!
  !! Given the knots and coefficients of a B-spline, evaluate the definite
  !! integral of the smoothing polynomial between two given points.
  !!
  !! Examples:
  !! --------
  !! @snippet ex_interp_splint.f90 integrate
  interface splint
    module procedure :: splint_0, splint_f
  end interface splint

  private
  Public :: UnivSpline, splev, splint, splrep, splprep, splroot, fpcuro

contains

  !> splrep_msg
  subroutine splrep_msg(flag)
    implicit none
    integer, intent(IN) :: flag !< Value of i
    character(len=:), allocatable :: msg
    select case (flag)
    case (0)
      msg = "Normal return. The spline returned has a residual sum of squares fp such that abs(fp - s)/s <= 1.e-3"
    case (-1)
      msg = "Normal return. The spline interpolates the data (fp=0)."
    case (-2)
      msg = "Normal return. The spline is the weighted least-squares polynomial of degree k."//nl//" &
        &    fp gives the upper bound fp0 for the smoothing factor s."
    case (1)
      msg = "Error. The required storage space exceeds the available storage space."//nl//"&
        & Probable causes: size(x) too small or smoothing parameter s is too small (fp > s) ."
    case (2)
      msg = "Error. A theoretically impossible result when finding a smoothing spline with fp = s."//nl//&
        &"Probable cause: s too small. abs(fp - s) / s > 0.001"
    case (3)
      msg = "Error. The maximal number of iterations (maxit=20) allowed for finding a smoothing spline &
        &with fp = s has been reached."//nl//"Probable cause: s too small abs(fp - s) / s > 0.001."
    case (10)
      msg = "Error. On entry the input data are controlled on validity the following restrictions must be satisfied."//nl//&
        &"  -1 <= task <= 1,"//nl//"   1 <= k <= 5,"//nl//"   m > k,"//nl//" w(i) > 0, i = 1, 2, ..., m "//nl//&
        &"  xb <= x(1) < x(2) < ... < x(m) <= xe,"//nl// &
        &"  if task == -1: then 2 * k + 2 <= n "//nl//&
        &"  xb < t(k + 2) < t(k + 3) < ... < t(n - k - 1) < xe "//&
        &"  The Schoenberg-Whitney conditions, i.e.there must be a subset of data points xx(j) such that "//nl//&
        &"     t(j) < xx(j) < t(j + k + 1), j = 1, 2, ..., n - k - 1"//nl//&
        &"  if task >= 0:  s >= 0."
    end select

    print *, msg
  end subroutine splrep_msg

  !> splprep Computes the B-spline representation of an N-dimensional curve.
  !!
  !! Given a list of N rank-1 arrays, `x`, which represent a curve in N-dimensional space parametrized by `u`, find a smooth
  !! approximating spline curve g(`u`). Uses the routine parcur from (slightly modified) FITPACK.
  !!
  subroutine splprep(x, u, tck, w, ulim, k, task, upar, s, t, per, ier)
    implicit none
    real(dp), dimension(:, :), intent(IN) :: x !< 2D-Array representing the curve in an n-dimensional space
    real(dp), dimension(:), intent(INOUT) :: u !< An array with parameters. The routine will fill it if upar is False or not present.
    real(dp), optional, dimension(size(x(1, :))), target, intent(IN) :: w !< Strictly positive rank-1 array of weights the same size as u.

    !!The weights are used in computing the weighted least-squares spline fit. If the errors in the y values have standard-deviation
    !!given by the vector d, then w should be 1/d.
    real(dp), dimension(2), optional, intent(INOUT) :: ulim !< Lower and upper limits of the interval to approximate (ulim(1) <= u(1) and ulim(2) >= u(m) )
    integer, optional, intent(IN) :: k !< The degree of the spline fit. It is recommended to use cubic splines.
    !! Even values of k should be avoided especially with small s values. 1 <= k <= 5
    integer, optional, intent(IN) :: task !< {1, 0, -1},\\
    !! - If `task==0` find t and c for a given smoothing factor, s.
    !! - If `task==1` find t and c for another value of the smoothing factor, s.
    !! There must have been a previous call with task=0 or task=1 for the same set of data (it will be stored an used internally)
    !! - If `task==-1` find the weighted least square spline for a given set of knots t.
    !!    These should be interior knots as knots on the ends will be added automatically
    real(dp), optional, intent(IN) :: s !< A smoothing condition. The amount of smoothness is determined by satisfying the conditions:\n
    !! `sum((w * (y - g))**2) <= s` where `g(x)` is the smoothed interpolation of `(x,y)`.\n
    !! The user can use `s` to control the tradeoff between closeness and smoothness of fit. Larger `s` means more smoothing while
    !! smaller values of `s` indicate less smoothing. Recommended values of `s` depend on the weights, `w`.\n
    !! If the weights represent the inverse of the standard-deviation of y, then a good `s` value should be found in the range
    !! \f$ (m-\sqrt{2 m},m+\sqrt{2 m})\f$ where m is the number of datapoints in x, y, and w. default : \f$ s= m-\sqrt{2 m}\f$ if weights are
    !! supplied. `s = 0.0` (interpolating) if no weights are supplied.

    real(dp), optional, dimension(:), intent(IN) :: t !< Input knots (interior knots only) needed for task = -1. If given then task is automatically set to -1.

    logical, optional, intent(IN) :: upar  !< Flag indicating if u is given or must be automatically calculated. Default `.False.`
    logical, optional, intent(IN) :: per  !< Flag indicating if data are considered periodic
    type(UnivSpline), intent(OUT) :: tck !<  Coefficients, knots, and additional information for interpolation/fitting.\n
    !! On output the following values of tck will be set:
    !! - c: coefficients
    !! - t: knots
    !! - k: order of splines.
    !! - wrk, iwrk: workspace for internal use only
    !! - fp: weighted sum of squared residuals
    !!
    !! For tasks -1, or 1, on input the user may provide values for:
    !!    wrk and iwrk: (but are usually set by a previous call)
    !!
    integer, optional, intent(OUT) :: ier !< Error code
    !
    !> Examples:
    !! --------
    !!
    !! @snippet ex_interp_splprep.f90 Using it
    !!
    !! Full example in @ref docinterpolate
    real(dp) :: tol
    integer :: i, ia1, ia2, ib, ifp, ig1, ig2, iq, iz, maxit, ncc

    real(dp), dimension(:), allocatable :: w_
    real(dp), dimension(:), allocatable :: c_
    real(dp), dimension(:), allocatable :: t_
    real(dp), dimension(:), allocatable :: wrk_
    integer, dimension(:), allocatable :: iwrk_
    real(dp) :: ub, ue, s_, Du
    integer :: task_, k_, ier_
    logical :: per_, upar_
    integer :: m, idim
    integer :: nest
    integer :: mx, k1, k2, nwrk, n
    integer, dimension(2) :: shx
    ! integer :: pos

    ! Set up the parameters tol and maxit
    tol = 0.001_8
    maxit = 20

    shx = shape(x)
    idim = shx(1)
    m = shx(2)
    mx = idim * m

    ! !!!!!!!!!! Checks !!!!!!!!!!!!!!!!!!!!!!!!!!!!!!
    ! Check dimension of space where lives the curve
    IF (idim < 1 .or. idim > 10) call print_msg('0 < idim < 11 must hold', errcode=1)

    ! Check periodicity
    per_ = .FALSE.; if (Present(per)) per_ = per
    if (per_) then
      if (any(x(:, 1) /= x(:, m))) then ! Check that it really is periodic, otherwise fix it
        call print_msg('Warning: Setting data periodic', 'splprep', errcode=0)
        ! x(:, m) = x(:, 1)
      end if
    end if

    ! Check parameter array u
    IF (size(u) < m) call print_msg('size(u) < size(m)', 'splprep', errcode=1)
    upar_ = .False.; IF (Present(upar)) upar_ = upar

    ! Check weights and smoothing factor
    if (Present(w)) then
      IF (size(w) /= m) call print_msg('size(w) different than size(x)='//str(m), 'splprep', 10)
      IF (any(w <= 0._8)) call print_msg('Weights values must be non-negative', 'splprep', 10)
      w_ = w
      IF (.not. Present(s)) s_ = m - sqrt(2._dp * m)
    else
      allocate (w_(m))
      w_ = 1._dp
      IF (.not. Present(s)) s_ = 0._dp
    end if
    IF (Present(s)) s_ = s
    IF (s_ < 0._8) call print_msg('Smooth factor s='//str(s_)//'must be non-negative', 'splprep', 10)

    ! Check order of spline
    k_ = 3; IF (Present(k)) k_ = k
    IF (k_ < 0 .or. k_ > 5) call print_msg('1 <= k= '//str(k_)//' <= 5 must hold', 'splprep', 10)
    IF (m <= k_) call print_msg('k= '//str(k_)//' < m ='//str(m)//' must hold', 'splprep', 10)
    k1 = k_ + 1
    k2 = k1 + 1

    ! Check the task
    task_ = 0; IF (Present(task)) task_ = task
    !! Scipy version do not force the task if t is present in this routine. We do (for now at least)
    ! Check knots
    IF (Present(t)) task_ = -1 ! If knots given, then task = -1
    IF (abs(task_) > 1) call print_msg('task = '//str(task_)//', should be -1, 0 or 1', 'splprep', 10)

    ! !!!!!!!!!!!!!!!!!!!!!!!!!      Set working array     !!!!!!!!!!!!!!!!!!!!!!!!!
    ! Check knots (according to task desired)
    if (task_ == -1) then      ! Interior knots t are given. Copy to work array
      IF (.not. Present(t)) call print_msg('Knots are required for task = -1', errcode=10)
      nest = size(t) + 2 * k_ + 2
      allocate (t_(nest))
      t_(k1 + 1:nest - k1) = t
    else if (task_ == 0) then      ! Reserve memory for knots t. Not initialized
      if (per_) then
        nest = m + 2 * k_
      else
        nest = m + k_ + 1
      end if
      allocate (t_(nest))
      t_ = 0._8
    else                        ! All knots are given
      nest = size(t)
      allocate (t_(nest))
      t_ = t
    end if

    ncc = nest * idim
    allocate (c_(ncc))

    ! Set workspace
    if (task_ <= 0) then        ! Not previously defined
      if (per_) then
        nwrk = m * k1 + nest * (2 + idim + 5 * k1)
      else
        nwrk = m * k1 + nest * (3 + idim + 3 * k1)
      end if

      IF ((allocated(wrk_)) .and. (size(wrk_) /= nwrk)) deallocate (wrk_)
      IF (.not. allocated(wrk_)) allocate (wrk_(nwrk))

      IF ((allocated(iwrk_)) .and. (size(iwrk_) /= nest)) deallocate (iwrk_)
      IF (.not. allocated(iwrk_)) allocate (iwrk_(nest))
    else                        ! Use from previous call
      wrk_ = tck%wrk
      iwrk_ = tck%iwrk
    end if

    ! Set the parameter of the curve: "u", and the limits
    if (upar_) then
      if (Present(ulim)) then
        ub = ulim(1); ue = ulim(2)
      else
        ub = u(1); ue = u(m)
      end if
    else if (task_ <= 0) then    ! If upar_ is False and task_=-1,0  we calculate the values of u automatically
      u(1) = 0._8
      do i = 2, m
        u(i) = u(i - 1) + norm2(x(:, i) - x(:, i - 1))
      end do
      IF (u(m) <= 0._8) call print_msg("u(m)="//str(u(m))//" <= 0", errcode=1)
      u = u / u(m)
      ub = 0._8
      ue = 1._8
    end if

    IF (ub > u(1)) call print_msg('ulim(1)='//str(ub)//' <= u(1)'//str(u(1))//' must hold', errcode=10)
    IF (ue < u(m)) call print_msg('ulim(2)='//str(ue)//' >= u(m)'//str(u(m))//' must hold', errcode=10)
    IF (any(u(1:m - 1) >= u(2:m))) call print_msg('u must be in ascending order', errcode=10)

    n = nest
    if (task_ == -1) then      ! t(k+2:k-n-1) are provided by the user. We set the exterior knots
      if (per_) then
        Du = u(m) - u(1)
        t_(k1) = u(1); t_(n - k) = u(m) ! First two values
        t_(:k_) = t_(n - 2 * k_:n - k1) - Du
        t_(n - k_ + 1:n) = t_(k1 + 1:k1 + k_) + Du
        call fpchep(u, m, t_, n, k_, ier_)
      else
        t_(1:k1) = ub
        t_(n - k:n) = ue
        call fpchec(u, m, t_, n, k_, ier_)
      end if

      IF (ier /= 0) &
        & call print_msg('Knots not positioned correctly for task=-1', errcode=ier)
    else
      IF ((per_ .and. nest < (m + 2 * k_)) .or. ((.not. per_) .and. nest < (m + k1)))&
        & call print_msg('Too few knots provided', 'splprep', errcode=10)
    end if

    ! We partition the working space and determine the spline curve.
    ier_ = 0

    ifp = 1
    iz = ifp + nest
    ia1 = iz + ncc
    ia2 = ia1 + nest * k1

    if (per_) then              ! periodic data
      ib = ia2 + nest * k
      ig1 = ib + nest * k2
      ig2 = ig1 + nest * k2
      iq = ig2 + nest * k1
      call fpclos(task_, idim, m, u, mx, x, w_, k_, s_, nest, tol, maxit, k1, k2, n, t_,&
        & ncc, c_, tck%fp, wrk_(ifp), wrk_(iz), wrk_(ia1), wrk_(ia2), wrk_(ib), wrk_(ig1),&
        &  wrk_(ig2), wrk_(iq), iwrk_, ier_)
    else
      ig1 = ia2 + nest * k2
      iq = ig1 + nest * k2
      call fppara(task_, idim, m, u, mx, x, w_, ub, ue, k_, s_, nest, tol, maxit, k1, k2,&
        & n, t_, ncc, c_, tck%fp, wrk_(ifp:iz - 1), wrk_(iz), wrk_(ia1:ia2 - 1), &
        &wrk_(ia2:ig1 - 1), wrk_(ig1:iq - 1), wrk_(iq:), iwrk_, ier_)
    end if

    if (Present(ier)) ier = ier_
    tck%k = k_

    ! Save workspaces for possible future use
    tck%wrk = wrk_
    tck%iwrk = iwrk_

    ! Set the first n (number of knots) values to the output
    tck%c = c_(:idim * n)
    tck%t = t_(:n)

    deallocate (c_)
    deallocate (w_)
    deallocate (t_)
    deallocate (wrk_)
    deallocate (iwrk_)
  end subroutine splprep

  !> splrep Finds the B-spline representation of 1-D curve.
  !! Given the set of data points ``(x[i], y[i])`` determine a smooth spline
  !! approximation of degree k on the interval ``xb <= x <= xe``.
  !!
  subroutine splrep(x, y, w, xb, xe, k, task, s, t, per, tck, ier)
    implicit none
    real(dp), dimension(:), intent(IN) :: x !< Values of independent variable
    real(dp), dimension(size(x)), intent(IN) :: y !< The data points y=f(x)
    real(dp), optional, dimension(size(x)), intent(IN) :: w !< Strictly positive rank-1 array of weights the same size as x and y.
    !!The weights are used in computing the weighted least-squares spline fit. If the errors in the y values have standard-deviation
    !!given by the vector d, then w should be 1/d.
    real(dp), optional, intent(IN) :: xb !< Lower limit of the interval to approximate (xb <= x(1))
    real(dp), optional, intent(IN) :: xe !< Upper limit of the interval to approximate (xe >= x(size(x))).
    integer, optional, intent(IN) :: k !< The degree of the spline fit. It is recommended to use cubic splines.
    !! Even values of k should be avoided especially with small s values. 1 <= k <= 5
    integer, optional, intent(IN) :: task !< {1, 0, -1},
    !! - If task==0 find t and c for a given smoothing factor, s.
    !! - If task==1 find t and c for another value of the smoothing factor, s.
    !! There must have been a previous call with task=0 or task=1 for the same set of data (it will be stored an used internally)
    !! - If task==-1 find the weighted least square spline for a given set of knots t.
    !! These should be interior knots, as knots on the ends will be added automatically
    real(dp), optional, intent(IN) :: s !< A smoothing condition. The amount of smoothness is determined by satisfying the conditions:\n
    !! `sum((w * (y - g))**2) <= s` where `g(x)` is the smoothed interpolation of `(x,y)`.
    !!The user can use `s` to control the tradeoff between closeness and smoothness of fit. Larger `s` means more smoothing while
    !! smaller values of `s` indicate less smoothing.  Recommended values of s depend on the weights, w.\n
    !!If the weights represent the inverse of the standard-deviation of y, then a good s value should be found in the range
    !!\f$ (m-\sqrt{2 m},m+\sqrt{2 m})\f$ where m is the number of datapoints in x, y, and w. default : \f$ s= m-\sqrt{2 m}\f$ if weights are supplied. It will use `s = 0.0` (interpolating) if no weights are supplied.
    real(dp), optional, dimension(:), intent(IN) :: t !< Input knots (interior knots only) for task = -1. If given then task is automatically set to -1.
    logical, optional, intent(IN) :: per  !< Flag indicating if data are considered periodic
    type(UnivSpline), intent(OUT) :: tck !<  Coefficients, knots, and additional information for interpolation/fitting.
    !! On output the following values will be set:
    !!   - c: coefficients
    !!   - t: knots
    !!   - k: order of splines.
    !!   - wrk, iwrk: workspace arrays, for internal use only
    !!   - fp: weighted sum of squared residuals
    !! On input, for tasks -1, 1 the user may provide values for:
    !!    wrk, iwrk: For tasks. (but usually are set by a previous call)
    integer, optional, intent(OUT) :: ier !< Flag of status at output
    !> Examples:
    !! --------
    !!
    !! @snippet ex_interp_splrep.f90 Using it
    !!
    !! Full example in @ref docinterpolate

    real(dp), dimension(size(x)) :: w_
    real(dp), dimension(:), allocatable :: c_
    real(dp), dimension(:), allocatable :: t_
    real(dp), dimension(:), allocatable :: wrk_
    integer, dimension(:), allocatable :: iwrk_
    real(dp) :: xb_, xe_, s_
    integer :: task_, k_, ier_
    logical :: per_

    integer :: m
    integer :: nest
    integer :: nknots, k1, nwrk, n

    ! Is it periodic data
    per_ = .FALSE.; if (Present(per)) per_ = per

    m = size(x)
    IF (size(y) /= m) call print_msg('size(y) different than size(x)='//str(m), 'splrep')

    ! Weights
    if (Present(w)) then
      IF (size(w) /= m) call print_msg('size(w) different than size(x)='//str(m), 'splrep')
      ! allocate (w_(m))
      w_ = w
      IF (.not. Present(s)) s_ = m - sqrt(2._dp * m)
    else
      ! allocate (w_(m))
      w_ = 1._dp
      IF (.not. Present(s)) s_ = 0._dp
    end if

    if (Present(s)) s_ = s

    ! Order of spline
    k_ = 3; IF (Present(k)) k_ = k
    k1 = k_ + 1

    ! Limits
    xb_ = x(1); IF (Present(xb)) xb_ = xb
    xe_ = x(m); IF (Present(xe)) xe_ = xe

    task_ = 0; IF (Present(task)) task_ = task

    IF (Present(t)) then        ! overwrite task input
      task_ = -1  ! If knots given, then task = -1
    end IF

    if (task_ == -1) then
      ! Interior knots t are given. Copy to work array
      IF (.not. Present(t)) call print_msg('Knots are required for task = -1')
      nknots = size(t)
      nest = nknots + 2 * k_ + 2
      allocate (t_(nest))
      t_(k1 + 1:nest - k1) = t
    else if (task_ == 0) then
      ! Reserve memory for knots t. Not initialized
      if (per_) then
        nest = max(m + 2 * k_, 2 * k1 + 1)
      else
        nest = max(m + k1, 2 * k1 + 1)
      end if
      allocate (t_(nest))
    end if

    allocate (c_(nest))

    ! Set workspace
    if (task_ <= 0) then
      if (per_) then
        nwrk = m * k1 + nest * (3 + 5 * k1)
      else
        nwrk = m * k1 + nest * (4 + 3 * k1)
      end if
      allocate (wrk_(nwrk))
      allocate (iwrk_(nest))

    else
      wrk_ = tck%wrk
      nwrk = size(wrk_)
      iwrk_ = tck%iwrk
    end if

    if (per_) then
      call percur(task_, m, x, y, w_, k_, s_, nest, n, t_, c_, tck%fp, wrk_, nwrk, iwrk_, ier_)
    else
      call curfit(task_, m, x, y, w_, xb_, xe_, k_, s_, nest, n, t_, c_, tck%fp, wrk_, nwrk, iwrk_, ier_)
    end if

    IF (Present(ier)) ier = ier_

    tck%k = k_

    ! Set the first n (number of knots) values to the output
    allocate (tck%wrk(n), tck%iwrk(n))
    tck%wrk = wrk_(:n)
    tck%iwrk = iwrk_(:n)

    allocate (tck%t(n), tck%c(n))
    tck%c = c_(:n)
    tck%t = t_(:n)
    deallocate (c_, t_, wrk_, iwrk_)
  end subroutine splrep

  !> splev Computes a B-spline or its derivatives.
  !! Given the knots and coefficients of a B-spline representation, evaluate
  !! the value of the smoothing polynomial and its derivatives.  This is a
  !! wrapper around the FORTRAN routines splev and splder of FITPACK.
  subroutine splevc(x, tck, y, der, ext, ier)
    implicit none
    real(dp), dimension(:), intent(IN) :: x !< Points at which to return the value of the smoothed spline or its derivative
    type(UnivSpline), intent(IN) :: tck !< A spline representation returned by splrep
    real(dp), dimension(size(x)), intent(OUT) :: y !< Smoothed or interpolated spline values
    integer, optional, intent(IN) :: der !< The order of the derivative of the spline to compute (must be less than k).
    integer, optional, intent(IN) :: ext !< Flag controling the result for  ``x`` outside the
    integer, optional, intent(OUT) :: ier !< Flag given output status
    !! interval defined by the knot sequence.
    real(dp), dimension(:), allocatable :: wrk_

    integer :: k, n, m, e, ier_, nu

    k = tck%k
    n = size(tck%t)
    m = size(x)
    e = 0; IF (Present(ext)) e = ext
    nu = 0; IF (Present(der)) nu = der

    allocate (wrk_(size(tck%wrk)))
    wrk_ = tck%wrk
    IF ((nu < 0) .or. (nu > k)) call print_msg('Must be 0 <= der='//str(nu)//' <= k='//str(k))
    IF ((e < 0) .or. (e > 3)) call print_msg('ext = '//str(e)//' not one of (0, 1, 2, 3)')
    !
    call splder(tck%t, n, tck%c, k, nu, x, y, m, e, wrk_, ier_)
    IF (ier_ == 10) call print_msg('Invalid input data', 'splev', errcode=0)
    IF (ier_ == 1) call print_msg('x value out of bounds and e == 2', 'splev', errcode=0)
    IF (Present(ier)) ier = ier_
  end subroutine splevc

  subroutine splint_0(tck, a, b, y)
    implicit none
    type(UnivSpline), intent(IN) :: tck !< The object with the information on the spline
    real(dp), intent(IN) :: a !< Lower limit of the integral
    real(dp), intent(IN) :: b !< Upper limit of the integral
    real(dp), intent(OUT) :: y !< Result of the integral
    !
    real(dp), dimension(size(tck%c - tck%k - 1)) :: wrk
    integer :: n, nk1
    !
    n = size(tck%t)
    nk1 = n - tck%k - 1
    call fpintb(tck%t, n, wrk, nk1, a, b)
    y = sum(tck%c(:nk1) * wrk)
  end subroutine splint_0

  subroutine splint_f(tck, a, b, y, wrk)
    implicit none
    type(UnivSpline), intent(IN) :: tck !< The object with the information on the spline
    real(dp), intent(IN) :: a !< Lower limit of the integral
    real(dp), intent(IN) :: b !< Upper limit of the integral
    real(dp), intent(OUT) :: y !< Result of the integral
    real(dp), dimension(size(tck%c) - tck%k - 1), intent(OUT) :: wrk !< Integral of each B-spline for i=1,...,n-k-1
    integer :: n, nk1
    n = size(tck%t)
    nk1 = n - tck%k - 1
    call fpintb(tck%t, n, wrk, nk1, a, b)
    y = sum(tck%c(:nk1) * wrk)
  end subroutine splint_f

  !> splevp Computes a B-spline or its derivatives for a parametric spline.
  !! Given the knots and coefficients of a B-spline representation, evaluate
  !! the value of the smoothing polynomial and its derivatives.  This is a
  !! wrapper around the FORTRAN routines splev and splder of FITPACK.
  subroutine splevp(u, tck, y, der, ext, ier)
    implicit none
    real(dp), dimension(:), intent(IN) :: u !< Points at which to return the value of the smoothed spline or its derivative
    type(UnivSpline), intent(IN) :: tck !< A spline representation returned by splrep
    integer, optional, intent(IN) :: der !< The order of the derivative of the spline to compute (must be less than k).
    integer, optional, intent(IN) :: ext !< Flag controling the result for  ``x`` outside the
    ! integer, optional, intent(IN) :: idim !< Number of dimensions for parametric curve

    integer, optional, intent(OUT) :: ier !< Flag given output status
    real(dp), dimension(:), allocatable :: wrk_
    ! Result
    real(dp), dimension(:, :), intent(OUT) :: y !< Smoothed or interpolated spline values

    integer :: k, n, m, e, ier_, nu
    integer :: idim_             ! If parametric, dimension of curve
    integer :: shy(2)
    integer :: i, pos

    ! Dimension of the curve

    k = tck%k
    n = size(tck%t)
    m = size(u)
    e = 0; IF (Present(ext)) e = ext
    nu = 0; IF (Present(der)) nu = der
    shy = shape(y)

    idim_ = shy(1)
    IF (shy(2) /= m) call print_msg('Number of points in y='//str(shy(2))//' different from number of parameters u'//str(m))

    allocate (wrk_(size(tck%wrk)))
    wrk_ = tck%wrk
    IF ((nu < 0) .or. (nu > k)) call print_msg('Must be 0 <= der='//str(nu)//' <= k='//str(k))

    IF ((e < 0) .or. (e > 3)) call print_msg('ext = '//str(e)//' not one of (0, 1, 2, 3)')
    !

    do i = 1, idim_
      pos = (i - 1) * n
      call splder(tck%t, n, tck%c(pos + 1:pos + n), k, nu, u, y(i, :), m, e, wrk_, ier_)
      IF (ier_ == 10) call print_msg('Invalid input data', 'splev', errcode=0)
      IF (ier_ == 1) call print_msg('u value out of bounds and e == 2', 'splev', errcode=0)
    end do
    IF (Present(ier)) ier = ier_

  end subroutine splevp

  !> splroot Computes the roots of a cubic B-spline.
  !!
  function splroot(tck) result(z)
    implicit none
    real(dp), dimension(:), allocatable :: z !< Array with the roots of the spline
    type(UnivSpline), intent(IN) :: tck !< UnivSpline object with knots and coefficients of spline
    integer, parameter :: mest = 100
    real(dp), dimension(mest) :: y !<
    integer :: n
    integer :: m, ier

    IF (tck%k /= 3) call print_msg("works only for cubic (k=3) splines", "Splroot", 3)
    n = size(tck%t)
    IF (size(tck%c) /= n) call print_msg("t and c have different lengths", 'Splroot', 2)

    IF (n < 8) call print_msg("The number of knots "//str(n)//"must be >=8", "Splroot", 1)

    m = 0

    call sproot(tck%t, n, tck%c, y, mest, m, ier)
    IF (ier == 10) call print_msg("Invalid input data. Must be: t1<=..<=t4<t5<..<tn-3<=..<=tn.", errcode=ier)
    if (m == 0) then
      z = [0._8]
    else
      allocate (z(m))
      z = y(:m)
    end if
    IF (ier == 1) call print_msg("The number of zeros exceed mest = "//str(mest), errcode=-1)
  end function splroot

  ! !!!!!!!!!!!!!!!!!!!!!!!!!!!!!!!!!!!!!!!!!!!!!!!!!!!!!!!!!!!!!!!!!!!!!!!!!!!!
  ! We include the necessary fitpack routines
#include "./fitpack/percur.f90"
#include "./fitpack/curfit.f90"
#include "./fitpack/splder.f90"
#include "./fitpack/sproot.f90"
#include "./fitpack/fpback.f90"
#include "./fitpack/fpbacp.f90"
#include "./fitpack/fpbspl.f90"
#include "./fitpack/fpchec.f90"
#include "./fitpack/fpchep.f90"
#include "./fitpack/fpclos.f90"
#include "./fitpack/fpcurf.f90"
#include "./fitpack/fpdisc.f90"
#include "./fitpack/fpgivs.f90"
#include "./fitpack/fpknot.f90"
#include "./fitpack/fppara.f90"
#include "./fitpack/fpperi.f90"
#include "./fitpack/fprota.f90"
#include "./fitpack/fpcuro.f90"
#include "./fitpack/fpintb.f90"
#include "./fitpack/fprati.f90"
end module fitpack<|MERGE_RESOLUTION|>--- conflicted
+++ resolved
@@ -3,11 +3,6 @@
 !!
 !! It uses routines from a slightly cleaned-up f90 version of FITPACK by P. Diercxx
 !!
-<<<<<<< HEAD
-!! Description: @ref docinterpolate
-!!
-=======
->>>>>>> b2f6c4df
 !! @todo Next Steps:
 !!  - Add routines for ndimensional curves
 !!  - Reorganize the files on fitpack (may be merging some of them)
