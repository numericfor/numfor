--- conflicted
+++ resolved
@@ -1,9 +1,5 @@
 !> @file polynomial.f90
-<<<<<<< HEAD
-!! @date "2019-12-19 20:25:34"
-=======
-!! @date "2019-12-19 08:36:35"
->>>>>>> b2f6c4df
+!! @date "2019-12-19 20:33:12"
 
 !> polynomials provides a framework for simple (and quite naive) work with polynomials
 !! Further description in @ref docinterpolate
