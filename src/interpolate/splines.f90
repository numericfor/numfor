!> @file   splines.F90
!! @author Juan Fiol <juanfiol@gmail.com>
!! @date   Mon Jul 20 01:53:48 2009
!!
!! @brief implements several functions for simple use of cubic splines.
!! Several sources were reused.
!!
!! Most (all) of the routines were modified from the original.
!! See below for authors of original versions

!> @package splines
!! @brief implementation of interpolation using splines
!!
!! @note
!! It is recommended to use it through the standard interfaces
!! csplrep and splev
!!
!! Examples of use
!! @code
!! USE csplines, only: cspl_rep, csplrep, splev
!! type(cspl_rep) :: tck
!! integer, parameter :: N = 500
!! real(8), dimension(N) :: x, y, xnew, ynew
!! ! fill x,y and xnew ...
!! call csplrep(x, y, Zero, Zero, tck)
!! ynew= csplev(xnew, tck)
module csplines
  USE basic, only: dp, Zero, Small, print_msg
  USE sorting, only: searchsorted
  USE polynomial, only: polyder, polyval
  implicit none

  !> Type used to keep all information on splines
  !!
  !! For each interval, the value will be \f$f(t) \approx S(1) t^3 + S(2) t^2 + S(3) t + S(4)\f$
  type cspl_rep
    real(dp), dimension(:, :), allocatable :: S
    real(dp), dimension(:), allocatable :: x
  end type cspl_rep

  ! integer, parameter :: NMAX = 800

  !> csplev Performs a spline interpolation in a point or in a table
  !! \see interp_spl and interp_spl_tab
  interface csplev
    module procedure interp_spl
    module procedure interp_spl_tab
  end interface csplev

  private
  public :: cspl_rep, csplev, csplrep, spl_clean_rep, splint, splint_square, spleps
  public :: spline_coeff
contains

  !> cubic spline interpolation between tabulated data
  !! After calling this function the result may be used to evaluate the function as:
  !! `ynew= csplev(xnew, tck)`
  !!
  !! REF.: \ref M82 M.J. Maron, 'Numerical Analysis: A Practical Approach', Macmillan Publ. Co., New York 1982.
  subroutine csplrep(x, y, s1, sn, r)
    implicit none
    real(dp), dimension(:), intent(IN) :: x !< independent grid points
    real(dp), dimension(:), intent(IN) :: y !< corresponding function values
    real(dp), intent(IN) :: s1              !< second derivative at x(1)
    real(dp), intent(IN) :: sn              !< second derivative at x(n) (Natural spline: s1=sn=0)
    type(cspl_rep), intent(OUT) :: r         !< Coefficients stored in type(cspl_rep)
    integer :: ierr
    integer :: Nd
    Nd = size(x)
    IF (allocated(r%x) .AND. size(r%x) /= Nd) deallocate (r%x, r%S)
    if (.NOT. allocated(r%x)) then
      allocate (r%x(Nd), r%S(4, Nd), STAT=ierr)
      IF (ierr /= 0) call print_msg('Allocation error', sub='csplrep', errcode=ierr)
    end if
    r%x = x
    r%S = spline_coeff(x, y, s1, sn, Nd)
  end subroutine csplrep

  subroutine spl_clean_rep(r)
    implicit none
    type(cspl_rep), intent(INOUT) :: r

    integer :: ierr
    if (allocated(r%x)) then
      deallocate (r%x, r%S, STAT=ierr)
      IF (ierr /= 0) call print_msg('Deallocation error', sub='csplrep')
    end if

  end subroutine spl_clean_rep

  !> Interpolates a function using previously calculated representation of splines
  !!
  !! @note Before calling this function, must be called `csplrep()`
  function interp_spl(xc, tck) result(y)
    real(dp), intent(IN) :: xc !< value where evaluate the interpolation
    type(cspl_rep), intent(IN) :: tck !<  spline coefficients
    real(dp) :: y                     !< the interpolated value
    integer :: ix
    ix = searchsorted(tck%x, xc)
    y = polyval(tck%S(:, ix), xc)
  end function interp_spl

  !> \copybrief interp_spl
  !! Works over an array of x values and returns an array of interpolated values
  function interp_spl_tab(xnew, tck) result(y)
    type(cspl_rep), intent(IN) :: tck           !< spline coefficients
    real(dp), dimension(:), intent(IN) :: xnew !<  array of x values
    real(dp), dimension(size(xnew)) :: y
    real(dp) :: xc
    integer :: ix, i1

    do concurrent(i1=1:size(xnew))
      xc = xnew(i1)
      ix = searchsorted(tck%x, xc)
<<<<<<< HEAD
      y(i1) = polyval(tck%S(:, ix), xc)
=======
      ! y(i1) = polyval(tck%S(:, ix), xc)
      y(i1) = tck%S(4, ix) + (tck%S(3, ix) + (tck%S(2, ix) + tck%S(1, ix) * xc) * xc) * xc
>>>>>>> 51b85da5
    end do
  end function interp_spl_tab

  !> Coefficients for cubic spline interpolation between tabulated data
  !!
  !! The interpolating polynomial in the i-th interval, from
  !! x(i) to x(i+1), is
  !!        P_i(X) = S(1,i)+x*(S(2,i)+x*(S(3,i)+x*S(4,i)))
  !!  REF.: \ref M82 M.J. Maron, 'Numerical Analysis: A Practical Approach', Macmillan Publ. Co., New York 1982.
  function spline_coeff(x, y, s1, sN, nn) result(S)
    integer, intent(IN) :: nn                !< dimension of x, y
    real(dp), dimension(nn), intent(IN) :: x !< grid points
    real(dp), dimension(nn), intent(IN) :: y !< values of the function at grid points x
    real(dp), dimension(4, nn) :: S !< Coefficients, starting with the highest degree
    real(dp), intent(IN) :: s1      !< second derivative at x(1)
    real(dp), intent(IN) :: sN      !< second derivative at x(N)
    real(dp) :: R, SI1, SI, H, HI
    integer :: i, k
    integer :: n1, n2

    IF (nn < 4) return
    n1 = nn - 1
    n2 = nn - 2

    associate (A=>S(4, :), B=>S(3, :), C=>S(2, :), D=>S(1, :))

      A = x(2:) - x(:n1)
      ! Check that the points of the grid are all different and ascending. Else abort
      ! Scipy leave that to the user (too expensive?)
      IF (any(A(:n1) < Small)) call print_msg('Points not in strict ascending order',&
        & sub='spline_coeff', errcode=1)

<<<<<<< HEAD
      D(:n1) = (y(2:) - y(:nn - 1)) / A(:n1)
=======
      D(:n1) = (Y(2:) - Y(:n1)) / A(:n1)
>>>>>>> 51b85da5

      ! Symmetric Coefficient Matrix (augmented).
      B(:n2) = 2._dp * (A(:n2) + A(2:n1))
      D(2:n1) = 6._dp * (D(2:n1) - D(1:n2))
      D(2) = D(2) - A(1) * s1
      D(n1) = D(n1) - A(n1) * sN

<<<<<<< HEAD
      do i = 2, n2   ! Gauss solution of the tridiagonal SySTEM.
=======
      do i = 2, n2   ! Gauss solution for the tridiagonal SYSTEM.
>>>>>>> 51b85da5
        R = A(i) / B(i - 1)
        B(i) = B(i) - R * A(i)
        D(i + 1) = D(i + 1) - R * D(i)
      enddo
      D(n1) = D(n1) / B(n2)  ! Sigma Coefficients

      do i = 2, n2
        k = nn - i
        D(k) = (D(k) - A(k) * D(k + 1)) / B(k - 1)
      enddo
      D(nn) = sN

      !   Spline Coefficients.
      SI1 = s1
      do i = 1, n1
        SI = SI1
        SI1 = D(i + 1)
        H = A(i)
        HI = 1._dp / H
        A(i) = (HI / 6._dp) * (SI * x(i + 1)**3 - SI1 * x(i)**3)       &
          &      + HI * (y(i) * x(i + 1) - y(i + 1) * x(i))            &
          &      + (H / 6._dp) * (SI1 * x(i) - SI * x(i + 1))
        B(i) = (HI / 2._dp) * (SI1 * x(i)**2 - SI * x(i + 1)**2)       &
          &      + HI * (y(i + 1) - y(i)) + (H / 6._dp) * (SI - SI1)
        C(i) = (HI / 2._dp) * (SI * x(i + 1) - SI1 * x(i))
        D(i) = (HI / 6._dp) * (SI1 - SI)
      enddo
    end associate
  end function spline_coeff

  !> Estimates the error produced by using a spline approximation
  !!
  !! @details This subroutine estimates the error introduced by natural cubic spline
  !! interpolation in a table <code> x(i),y(i) (i=1,...,n)</code>.  the interpolation
  !! error in the vicinity of @a x(k) is approximated by the difference between y(k) and the
  !! value obtained from the spline that interpolates the table with the k-th point
  !! removed. err is the largest relative error along the table.
  !!
  !! @note Some tests seems to show that the error is about one order of magnitude better than
  !! estimated by this routine
  !! @note Modified from Salvat et al, Comp. Phys. Comm. (1995)
  !!
  !! @returns Err An array with the relative errors
  subroutine spleps(x, y, Err)
    implicit none
    real(dp), dimension(:), intent(IN) :: x !< grid points
    real(dp), dimension(size(x)), intent(IN) :: y !< value of function at grid points
    real(dp), dimension(size(x)), intent(OUT):: Err !< Vector with error estimates
    real(dp), parameter :: Eps = 1.e-4_dp
    integer :: i, n1
    real(dp) :: YI, RC
    real(dp), dimension(size(x) - 1) :: R, F
    real(dp), dimension(4, size(x) - 1) :: S

    Err = Zero
    n1 = size(x) - 1
    do i = 2, n1                   ! Loop over skipped x-values
      R(1:i - 1) = x(1:i - 1); R(i:) = x(i + 1:)
      F(1:i - 1) = y(1:i - 1); F(i:) = y(i + 1:)

      S = spline_coeff(R, F, Zero, Zero, n1)
      RC = x(i)
      YI = polyval(S(:, i - 1), RC)
      if (abs(y(i)) > Eps) then
        Err(i) = 1.0_dp - YI / y(i) ! Relative error
      else
        Err(i) = YI - y(i)      ! Absolute error
      endif
    enddo
  end subroutine spleps

  !> Integral of a cubic spline function.
  !!
  function splint(xL, xU, tck) result(suma)
    real(dp), intent(IN) :: xL  !<   Lower limit in the integral.
    real(dp), intent(IN) :: xU  !<   Upper limit in the integral.
    type(cspl_rep), intent(IN) :: tck !< Interpolating object
    real(dp) :: suma                 !<  Value of integral

    real(dp) :: xll, xuu, x1, x2, sign
    integer :: iL, iU, i

    if (xU > xL) then            ! Set integration limits in increasing order.
      XLL = xL; XUU = xU; sign = 1._dp
    else
      XLL = xU; XUU = xL; sign = -1._dp
    endif

    x1 = tck%x(1); x2 = tck%x(size(tck%x))
    IF (XLL < x1) XLL = x1 + Small ! Check integral limits.
    IF (XUU > x2) XUU = x2 - Small

    ! Find involved intervals.
    iL = searchsorted(tck%x, XLL)
    iU = searchsorted(tck%x, XUU)

    i = iL                    ! Just to use the same expression always
    suma = Zero

    ! First interval (i = iL)
    x1 = XLL; x2 = min(tck%x(i + 1), XUU)
    suma = int_single()
    if (iL == iU) then ! Both limits belong to the same interval
      suma = sign * suma
      return
    end if

    ! Add intermediate intervals
    do i = iL + 1, iU - 1
      x1 = tck%x(i)
      x2 = tck%x(i + 1)
      suma = suma + int_single()
    end do

    ! Last interval (i = iU)
    x1 = x2
    x2 = XUU
    suma = suma + int_single()

    ! Consider the order of the limits of integration
    suma = sign * suma
  contains
    function int_single() result(y)
      real(dp) :: y
      associate (A=>tck%S(4, :), B=>tck%S(3, :), C=>tck%S(2, :), D=>tck%S(1, :))
        y = x2 * (A(i) + x2 * (B(i) / 2 + x2 * (C(i) / 3 + x2 * D(i) / 4)))&
          &  - x1 * (A(i) + x1 * (B(i) / 2 + x1 * (C(i) / 3 + x1 * D(i) / 4)))
      end associate
    end function int_single

  end function splint

  !> Integral of the square of a function expressed as a cubic spline.
  function splint_square(xL, xU, tck) result(suma)
    real(dp), intent(IN) :: xL  !<   Lower limit in the integral.
    real(dp), intent(IN) :: xU  !<   Upper limit in the integral.
    type(cspl_rep), intent(IN) :: tck !< Interpolating object
    real(dp) :: suma                 !<  Value of integral

    real(dp) :: xll, xuu, x1, x2, sign
    integer :: iL, iU, i

    if (xU > xL) then            ! Set integration limits in increasing order.
      XLL = xL; XUU = xU; sign = 1._dp
    else
      XLL = xU; XUU = xL; sign = -1._dp
    endif

    x1 = tck%x(1); x2 = tck%x(size(tck%x))
    IF (XLL < x1) XLL = x1 + Small ! Check integral limits.
    IF (XUU > x2) XUU = x2 - Small

    ! Find involved intervals.
    iL = searchsorted(tck%x, XLL)
    iU = searchsorted(tck%x, XUU)

    i = iL                    ! Just to use the same expression always
    suma = Zero

    ! First interval (i = iL)
    x1 = XLL; x2 = min(tck%x(i + 1), XUU)
    suma = int_single()
    if (iL == iU) then ! Both limits belong to the same interval
      suma = sign * suma
      return
    end if

    ! Add intermediate intervals
    do i = iL + 1, iU - 1
      x1 = tck%x(i)
      x2 = tck%x(i + 1)
      suma = suma + int_single()
    end do

    ! Last interval (i = iU)
    x1 = x2
    x2 = XUU
    suma = suma + int_single()

    ! Consider the limits of integration
    suma = sign * suma
  contains
    function int_single() result(y)
      real(dp) :: y
      associate (A=>tck%S(4, :), B=>tck%S(3, :), C=>tck%S(2, :), D=>tck%S(1, :))
        y = x2 * (A(i) * (A(i) + x2 * B(i))                           &
          &      + x2**2 * ((2 * A(i) * C(i) + B(i)**2) / 3._dp       &
          &      + x2 * ((B(i) * C(i) + A(i) * D(i)) / 2._dp          &
          &      + x2 * ((2 * B(i) * D(i) + C(i)**2) / 5._dp          &
          &      + x2 * D(i) * (C(i) / 3._dp + x2 * D(i) / 7._dp))))) &
          &      - x1 * (A(i) * (A(i) + x1 * B(i))                    &
          &      + x1**2 * ((2 * A(i) * C(i) + B(i)**2) / 3._dp       &
          &      + x1 * ((B(i) * C(i) + A(i) * D(i)) / 2._dp          &
          &      + x1 * ((2 * B(i) * D(i) + C(i)**2) / 5._dp          &
          &      + x1 * D(i) * (C(i) / 3._dp + x1 * D(i) / 7._dp)))))
      end associate
      y = max(y, Zero)
    end function int_single

  end function splint_square

end module csplines
<|MERGE_RESOLUTION|>--- conflicted
+++ resolved
@@ -112,12 +112,7 @@
     do concurrent(i1=1:size(xnew))
       xc = xnew(i1)
       ix = searchsorted(tck%x, xc)
-<<<<<<< HEAD
       y(i1) = polyval(tck%S(:, ix), xc)
-=======
-      ! y(i1) = polyval(tck%S(:, ix), xc)
-      y(i1) = tck%S(4, ix) + (tck%S(3, ix) + (tck%S(2, ix) + tck%S(1, ix) * xc) * xc) * xc
->>>>>>> 51b85da5
     end do
   end function interp_spl_tab
 
@@ -150,11 +145,7 @@
       IF (any(A(:n1) < Small)) call print_msg('Points not in strict ascending order',&
         & sub='spline_coeff', errcode=1)
 
-<<<<<<< HEAD
-      D(:n1) = (y(2:) - y(:nn - 1)) / A(:n1)
-=======
-      D(:n1) = (Y(2:) - Y(:n1)) / A(:n1)
->>>>>>> 51b85da5
+      D(:n1) = (y(2:) - y(:n1)) / A(:n1)
 
       ! Symmetric Coefficient Matrix (augmented).
       B(:n2) = 2._dp * (A(:n2) + A(2:n1))
@@ -162,11 +153,7 @@
       D(2) = D(2) - A(1) * s1
       D(n1) = D(n1) - A(n1) * sN
 
-<<<<<<< HEAD
-      do i = 2, n2   ! Gauss solution of the tridiagonal SySTEM.
-=======
-      do i = 2, n2   ! Gauss solution for the tridiagonal SYSTEM.
->>>>>>> 51b85da5
+      do i = 2, n2   ! Gauss solution of the tridiagonal system.
         R = A(i) / B(i - 1)
         B(i) = B(i) - R * A(i)
         D(i + 1) = D(i + 1) - R * D(i)
