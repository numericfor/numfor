<<<<<<< HEAD
# Numeric Modern Fortran #
=======

# Numeric Modern Fortran
>>>>>>> 1723e66f

The goal of this project is to create a Fortran library similar to [Numpy](https://www.numpy.org)/[Scipy](https://www.scipy.org) for scientific computing.

This library consists (will consist) of several modules to ease the scientific work. It aims to provide user-friendly utilities and relatively-efficient routines for scientific computing, numerical and related work.

<<<<<<< HEAD
It provides:
  + A @subpage docutils with basic, non-specific, functionality used in many (most?) scientific programming.
  + A @subpage docarrays with basic functionality to work with arrays, including generation of grids, search of elements and sorting.
  + A @subpage docinterpolate with routines to perform interpolation, fitting of data, and some work on polynomials.


=======
## Documentation

Documentation may be found in https://numericfor.github.io/numfor/index.html


Further information on the capabilities of the library may be learned by exploring the different Modules and in @subpage docnumfor


It provides:
  + A @subpage docutils utils with basic, non-specific, functionality used in many (most?) scientific programming.
  + A @subpage docarrays with basic functionality to work with arrays, including generation of grids, search of elements and sorting.
  + A @subpage docinterpolate with routines to perform interpolation, fitting of data, and some work on polynomials.
  + A @subpage docintegrate with routines to perform integration of real and complex functions, and of sampled data.


You can also visit the [documentation for the code](namespaces.html)
>>>>>>> 1723e66f

## Installation ##

The installation follow the usual steps. The simpler procedure is:

  * `make`
  Builds the module information file and static library

  * `make tests` (optional, not yet fully implemented)
  Run tests on submodules

  * `make install`
  Installs the library, modules and documentation into `<prefix>` path


## Use ##

Simply compile your program with flags indicating where to find libnumfor.mod and link to libnumfor.a
There are different ways to accomplish this:


  1. Using `pkg-config`
  ```bash
  $> gfortran -c -o myprog.o $(pkg-config --cflags numfor) myprog.f90
  $> gfortran -o myprog $(pkg-config --libs numfor) myprog.o
  ``` 
  In order to work, first the environment variable PKG_CONFIG_PATH must be set. 
  For instance, in linux you have to add to $HOME/.bashrc (or site /etc/bashrc if you install for all users) the folowing line:
  
  ```bash
  export PKG_CONFIG_PATH="<prefix>/lib/pkgconfig:$PKG_CONFIG_PATH"
  ```
  You will have to open a new terminal or source the `bashrc` file before compiling your program.
  
  2. Manually adding the information when compiling. For instance, when using `gfortran`
  
  ```bash
  $> gfortran -c -o myprog.o -I <prefix>/include/numfor myprog.f90
  $> gfortran -o myprog -L <prefix>/lib -lnumfor myprog.o
  ```
<<<<<<< HEAD
=======



## Make the docs ##

To build the html docs just:

```.{sh}
make doc`
```

Some dependencies are needed:

 - [Doxygen](http://www.doxygen.nl/)
 - A LaTeX distribution
 
>>>>>>> 1723e66f
<|MERGE_RESOLUTION|>--- conflicted
+++ resolved
@@ -1,28 +1,16 @@
-<<<<<<< HEAD
-# Numeric Modern Fortran #
-=======
 
 # Numeric Modern Fortran
->>>>>>> 1723e66f
 
 The goal of this project is to create a Fortran library similar to [Numpy](https://www.numpy.org)/[Scipy](https://www.scipy.org) for scientific computing.
 
 This library consists (will consist) of several modules to ease the scientific work. It aims to provide user-friendly utilities and relatively-efficient routines for scientific computing, numerical and related work.
 
-<<<<<<< HEAD
-It provides:
-  + A @subpage docutils with basic, non-specific, functionality used in many (most?) scientific programming.
-  + A @subpage docarrays with basic functionality to work with arrays, including generation of grids, search of elements and sorting.
-  + A @subpage docinterpolate with routines to perform interpolation, fitting of data, and some work on polynomials.
-
-
-=======
 ## Documentation
 
 Documentation may be found in https://numericfor.github.io/numfor/index.html
 
 
-Further information on the capabilities of the library may be learned by exploring the different Modules and in @subpage docnumfor
+Further information on the capabilities of the library may be learned by exploring the different modules.
 
 
 It provides:
@@ -33,7 +21,6 @@
 
 
 You can also visit the [documentation for the code](namespaces.html)
->>>>>>> 1723e66f
 
 ## Installation ##
 
@@ -74,8 +61,6 @@
   $> gfortran -c -o myprog.o -I <prefix>/include/numfor myprog.f90
   $> gfortran -o myprog -L <prefix>/lib -lnumfor myprog.o
   ```
-<<<<<<< HEAD
-=======
 
 
 
@@ -91,5 +76,4 @@
 
  - [Doxygen](http://www.doxygen.nl/)
  - A LaTeX distribution
- 
->>>>>>> 1723e66f
+ 